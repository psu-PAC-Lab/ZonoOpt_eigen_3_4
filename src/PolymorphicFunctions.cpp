/**
 * @file PolymorphicFunctions.hpp
 * @author Josh Robbins (jrobbins@psu.edu)
 * @brief Set operations and setup functions for ZonoOpt library.
 * @version 1.0
 * @date 2025-06-04
 * 
 * @copyright Copyright (c) 2025
 * 
 */

#include <stdexcept>
#include <algorithm>
#include <utility>
#include <memory>
#include <cmath>

#include "ZonoOpt.hpp"

namespace ZonoOpt
{
    using namespace detail;

    // type checking
    bool HybZono::is_point() const
    {
        const auto PointCast = dynamic_cast<const Point*>(this);
        return PointCast != nullptr;
    }

    bool HybZono::is_zono() const
    {
        const auto ZonoCast = dynamic_cast<const Zono*>(this);
        const auto PointCast = dynamic_cast<const Point*>(this);
        return (ZonoCast != nullptr) && (PointCast == nullptr);
    }

    bool HybZono::is_conzono() const
    {
        const auto ConZonoCast = dynamic_cast<const ConZono*>(this);
        const auto ZonoCast = dynamic_cast<const Zono*>(this);
        const auto EmptySetCast = dynamic_cast<const EmptySet*>(this);

        return (ConZonoCast != nullptr) && (ZonoCast == nullptr) && (EmptySetCast == nullptr);
    }

    bool HybZono::is_hybzono() const
    {
        const auto HybZonoCast = dynamic_cast<const HybZono*>(this);
        const auto ConZonoCast = dynamic_cast<const ConZono*>(this);

        return (HybZonoCast != nullptr) && (ConZonoCast == nullptr);
    }

    bool HybZono::is_empty_set() const
    {
        const auto EmptySetCast = dynamic_cast<const EmptySet*>(this);
        return EmptySetCast != nullptr;
    }


    std::unique_ptr<HybZono> affine_map(const HybZono& Z,
                                        const Eigen::SparseMatrix<zono_float>& R,
                                        const Eigen::Vector<zono_float, -1>& s)
    {
        // check dimensions
        Eigen::Vector<zono_float, -1> s_def;
        const Eigen::Vector<zono_float, -1>* s_ptr = nullptr;
        if (s.size() == 0) // default argument
        {
            s_def.resize(R.rows());
            s_def.setZero();
            s_ptr = &s_def;
        }
        else
        {
            s_ptr = &s;
        }

        if (R.cols() != Z.n || R.rows() != s_ptr->size())
        {
            throw std::invalid_argument("Linear_map: invalid input dimensions.");
        }

        // early exit
        if (Z.is_empty_set())
        {
            return std::make_unique<EmptySet>(static_cast<int>(R.rows()));
        }

        // apply affine map
        Eigen::SparseMatrix<zono_float> Gc = R * Z.Gc;
        Eigen::SparseMatrix<zono_float> Gb = R * Z.Gb;
        Eigen::Vector<zono_float, -1> c = R * Z.c + *s_ptr;

        // output correct type
        if (Z.is_hybzono())
            return std::make_unique<HybZono>(Gc, Gb, c, Z.Ac, Z.Ab, Z.b, Z.zero_one_form);
        else if (Z.is_conzono())
            return std::make_unique<ConZono>(Gc, c, Z.A, Z.b, Z.zero_one_form);
        else if (Z.is_zono())
            return std::make_unique<Zono>(Gc, c, Z.zero_one_form);
        else
            return std::make_unique<Point>(c);
    }

    std::unique_ptr<HybZono> project_onto_dims(const HybZono& Z, const std::vector<int>& dims)
    {
        // make sure all dims are >= 0 and < n
        for (const int dim : dims)
        {
            if (dim < 0 || dim >= Z.n)
            {
                throw std::invalid_argument("Project onto dims: invalid dimension.");
            }
        }

        // early exit
        if (Z.is_empty_set())
        {
            return std::make_unique<EmptySet>(static_cast<int>(dims.size()));
        }

        // build affine map matrix
        Eigen::SparseMatrix<zono_float> R(static_cast<Eigen::Index>(dims.size()), static_cast<Eigen::Index>(Z.n));
        std::vector<Eigen::Triplet<zono_float>> tripvec;
        for (int i = 0; i < static_cast<int>(dims.size()); i++)
        {
            tripvec.emplace_back(i, dims[i], one);
        }
        R.setFromTriplets(tripvec.begin(), tripvec.end());

        // apply affine map
        return affine_map(Z, R);
    }

    std::unique_ptr<HybZono> minkowski_sum(const HybZono& Z1, HybZono& Z2)
    {
        // check dimensions
        if (Z1.n != Z2.n)
        {
            throw std::invalid_argument("Minkowski sum: n dimensions must match.");
        }

        // early exit
        if (Z1.is_empty_set() && Z2.is_empty_set())
        {
            return std::make_unique<EmptySet>(Z1.n);
        }
        else if (Z1.is_empty_set())
        {
            return std::unique_ptr<HybZono>(Z2.clone());
        }
        else if (Z2.is_empty_set())
        {
            return std::unique_ptr<HybZono>(Z1.clone());
        }

        // make sure Z1 and Z2 both using same generator range
        if (Z1.zero_one_form != Z2.zero_one_form)
        {
            Z2.convert_form();
        }

        std::vector<Eigen::Triplet<zono_float>> tripvec;

        Eigen::SparseMatrix<zono_float> Gc = hcat<zono_float>(Z1.Gc, Z2.Gc);
        Eigen::SparseMatrix<zono_float> Gb = hcat<zono_float>(Z1.Gb, Z2.Gb);
        Eigen::Vector<zono_float, -1> c = Z1.c + Z2.c;

        Eigen::SparseMatrix<zono_float> Ac(Z1.nC + Z2.nC, Z1.nGc + Z2.nGc);
        get_triplets_offset<zono_float>(Z1.Ac, tripvec, 0, 0);
        get_triplets_offset<zono_float>(Z2.Ac, tripvec, Z1.nC, Z1.nGc);
        Ac.setFromTriplets(tripvec.begin(), tripvec.end());

        tripvec.clear();
        Eigen::SparseMatrix<zono_float> Ab(Z1.nC + Z2.nC, Z1.nGb + Z2.nGb);
        get_triplets_offset<zono_float>(Z1.Ab, tripvec, 0, 0);
        get_triplets_offset<zono_float>(Z2.Ab, tripvec, Z1.nC, Z1.nGb);
        Ab.setFromTriplets(tripvec.begin(), tripvec.end());

        Eigen::Vector<zono_float, -1> b(Z1.nC + Z2.nC);
        b.segment(0, Z1.nC) = Z1.b;
        b.segment(Z1.nC, Z2.nC) = Z2.b;

        // return correct output type
        if (Z1.is_hybzono() || Z2.is_hybzono())
            return std::make_unique<HybZono>(Gc, Gb, c, Ac, Ab, b, Z1.zero_one_form);
        else if (Z1.is_conzono() || Z2.is_conzono())
            return std::make_unique<ConZono>(Gc, c, Ac, b, Z1.zero_one_form);
        else
            return std::make_unique<Zono>(Gc, c, Z1.zero_one_form);
    }

    std::unique_ptr<HybZono> intersection(const HybZono& Z1, HybZono& Z2, const Eigen::SparseMatrix<zono_float>& R)
    {
        // handle default arguments
        const Eigen::SparseMatrix<zono_float>* R_ptr = nullptr;
        Eigen::SparseMatrix<zono_float> R_def;
        if (R.rows() == 0 && R.cols() == 0)
        {
            R_def.resize(Z1.n, Z1.n);
            R_def.setIdentity();
            R_ptr = &R_def;
        }
        else
        {
            R_ptr = &R;
        }

        // check dimensions
        if (R_ptr->rows() != Z2.n || R_ptr->cols() != Z1.n)
        {
            throw std::invalid_argument("Intersection: inconsistent input dimensions.");
        }

        // early exit
        if (Z1.is_empty_set() || Z2.is_empty_set())
        {
            return std::make_unique<EmptySet>(Z1.n);
        }

        // make sure Z1 and Z2 both using same generator range
        if (Z1.zero_one_form != Z2.zero_one_form)
        {
            Z2.convert_form();
        }

        // compute intersection
        Eigen::SparseMatrix<zono_float> Gc = Z1.Gc;
        Gc.conservativeResize(Z1.n, Z1.nGc + Z2.nGc);

        Eigen::SparseMatrix<zono_float> Gb = Z1.Gb;
        Gb.conservativeResize(Z1.n, Z1.nGb + Z2.nGb);

        Eigen::Vector<zono_float, -1> c = Z1.c;

        std::vector<Eigen::Triplet<zono_float>> tripvec;
        Eigen::SparseMatrix<zono_float> Ac(Z1.nC + Z2.nC + R_ptr->rows(), Z1.nGc + Z2.nGc);
        get_triplets_offset<zono_float>(Z1.Ac, tripvec, 0, 0);
        get_triplets_offset<zono_float>(Z2.Ac, tripvec, Z1.nC, Z1.nGc);
        Eigen::SparseMatrix<zono_float> RZ1Gc = (*R_ptr) * Z1.Gc;
        get_triplets_offset<zono_float>(RZ1Gc, tripvec, Z1.nC + Z2.nC, 0);
        Eigen::SparseMatrix<zono_float> mZ2Gc = -Z2.Gc;
        get_triplets_offset<zono_float>(mZ2Gc, tripvec, Z1.nC + Z2.nC, Z1.nGc);
        Ac.setFromTriplets(tripvec.begin(), tripvec.end());

        tripvec.clear();
        Eigen::SparseMatrix<zono_float> Ab(Z1.nC + Z2.nC + R_ptr->rows(), Z1.nGb + Z2.nGb);
        get_triplets_offset<zono_float>(Z1.Ab, tripvec, 0, 0);
        get_triplets_offset<zono_float>(Z2.Ab, tripvec, Z1.nC, Z1.nGb);
        Eigen::SparseMatrix<zono_float> RZ1Gb = (*R_ptr) * Z1.Gb;
        get_triplets_offset<zono_float>(RZ1Gb, tripvec, Z1.nC + Z2.nC, 0);
        Eigen::SparseMatrix<zono_float> mZ2Gb = -Z2.Gb;
        get_triplets_offset<zono_float>(mZ2Gb, tripvec, Z1.nC + Z2.nC, Z1.nGb);
        Ab.setFromTriplets(tripvec.begin(), tripvec.end());


        Eigen::Vector<zono_float, -1> b(Z1.nC + Z2.nC + R_ptr->rows());
        b.segment(0, Z1.nC) = Z1.b;
        b.segment(Z1.nC, Z2.nC) = Z2.b;
        b.segment(Z1.nC + Z2.nC, R_ptr->rows()) = Z2.c - (*R_ptr) * Z1.c;

        // return correct output type
        if (Z1.is_hybzono() || Z2.is_hybzono())
            return std::make_unique<HybZono>(Gc, Gb, c, Ac, Ab, b, Z1.zero_one_form);
        else
            return std::make_unique<ConZono>(Gc, c, Ac, b, Z1.zero_one_form);
    }

    std::unique_ptr<HybZono> intersection_over_dims(const HybZono& Z1,
                                                    HybZono& Z2, const std::vector<int>& dims)
    {
        // check dimensions
        if (static_cast<size_t>(Z2.n) != dims.size())
        {
            throw std::invalid_argument("Intersection over dims: Z2.n must equal number of dimensions.");
        }

        // make sure dims are >=0 and <Z1.n
        for (const int dim : dims)
        {
            if (dim < 0 || dim >= Z1.n)
            {
                throw std::invalid_argument("Intersection over dims: invalid dimension.");
            }
        }
<<<<<<< HEAD
        Eigen::SparseMatrix<zono_float> D (Z1.nG, Z1.nG);
        D.setFromTriplets(triplets.begin(), triplets.end());
=======
>>>>>>> 30aea380

        // build projection matrix
        Eigen::SparseMatrix<zono_float> R(static_cast<Eigen::Index>(dims.size()), static_cast<Eigen::Index>(Z1.n));
        std::vector<Eigen::Triplet<zono_float>> tripvec;
        for (int i = 0; i < static_cast<int>(dims.size()); ++i)
        {
            tripvec.emplace_back(i, dims[i], one);
        }
        R.setFromTriplets(tripvec.begin(), tripvec.end());

        // generalized intersection
        return intersection(Z1, Z2, R);
    }

    std::unique_ptr<HybZono> halfspace_intersection(HybZono& Z, const Eigen::SparseMatrix<zono_float>& H,
                                                    const Eigen::Vector<zono_float, -1>& f,
                                                    const Eigen::SparseMatrix<zono_float>& R)
    {
        // use the constrain function

        // convert H to row-major to efficiently convert into Inequality form
        Eigen::SparseMatrix<zono_float, Eigen::RowMajor> H_rm = H;
        std::vector<Inequality> ineqs;
        for (int k = 0; k < H_rm.rows(); ++k)
        {
            // get row of constraint matrix
            std::vector<Eigen::Triplet<zono_float>> trips_row = get_triplets_row<zono_float>(H_rm, k);

            // build constraint
            Inequality ineq(static_cast<int>(H_rm.cols()));
            for (const auto& trip : trips_row)
            {
                ineq.add_term(trip.col(), trip.value());
            }
            ineq.set_rhs(f(k));
            ineq.set_ineq_type(LESS_OR_EQUAL);

            ineqs.push_back(ineq);
        }

        // call constrain
        return constrain(Z, ineqs, R);
    }

    // pontryagin difference
    std::unique_ptr<HybZono> pontry_diff(HybZono& Z1, HybZono& Z2, bool exact)
    {
        // check dimensions
        if (Z1.n != Z2.n)
        {
            throw std::invalid_argument("Pontryagin difference: n dimensions must match.");
        }

        // check empty set inputs
        if (Z1.is_empty_set() || Z2.is_empty_set())
            return std::unique_ptr<HybZono>(Z1.clone());

        // check point inputs
        if (Z1.nG == 0 && !exact)
            return std::make_unique<EmptySet>(Z1.n);
        if (Z2.nG == 0)
            exact = true; // easy to compute exactly

        // check no exact pontry diff with conzono subtrahend
        if (exact && (Z2.is_conzono() || Z2.is_hybzono()))
            throw std::invalid_argument(
                "Pontryagin difference: cannot compute exact set when subtrahend is a ConZono or HybZono");

        // require Z1 and Z2 to be in [-1,1] form
        if (Z1.zero_one_form) Z1.convert_form();
        if (Z2.zero_one_form) Z2.convert_form();

        // exact case
        if (exact)
        {
            // init Zout
            std::unique_ptr<HybZono> Z_out(Z1.clone());
            Z_out->c -= Z2.c;

            // iteratively compute pontryagin difference from columns of Z2 generator matrix
            const Eigen::Matrix<zono_float, -1, -1> G2 = Z2.G.toDense();

            for (int i = 0; i < Z2.nG; ++i)
            {
                std::unique_ptr<HybZono> Z_plus(Z_out->clone()), Z_minus(Z_out->clone());
                Z_plus->c += G2.col(i);
                Z_minus->c -= G2.col(i);
                Z_out = intersection(*Z_plus, *Z_minus);
            }

            return Z_out;
        }

        // inexact case

        // logic to handle hybrid zonotope cases. Avoiding recursion to prevent redundant get_leaves calculations.
        if (Z1.is_hybzono() && Z2.is_hybzono())
        {
            // get leaves and convert to zonos
            auto Z1_leaves = Z1.get_leaves();
            auto Z2_CZ_leaves = Z2.get_leaves();
            std::vector<Zono> Z2_leaves;
            for (auto& CZ : Z2_CZ_leaves)
            {
                Z2_leaves.push_back(*CZ.to_zono_approx());
            }

            // take union of pontry diffs for inner approx
            std::vector<std::shared_ptr<HybZono>> leaf_diffs; // init
            for (auto& Z1_leaf : Z1_leaves)
            {
                std::unique_ptr<HybZono> Z_out; // declare
                for (auto& Z2_leaf : Z2_leaves)
                {
                    if (!Z_out)
                    {
                        Z_out = pontry_diff(Z1_leaf, Z2_leaf, false);
                    }
                    else
                    {
                        Z_out = intersection(*Z_out, *pontry_diff(Z1_leaf, Z2_leaf, false));
                    }
                }
                leaf_diffs.push_back(std::move(Z_out));
            }
            return union_of_many(leaf_diffs);
        }
        else if (Z1.is_hybzono())
        {
            // get leaves and convert to zonos
            auto Z1_leaves = Z1.get_leaves();
            auto Z2_CZ = dynamic_cast<const ConZono*>(&Z2);
            Zono Z2_zono = *Z2_CZ->to_zono_approx();

            // take union of pontry diffs for inner approx
            std::vector<std::shared_ptr<HybZono>> leaf_diffs; // init
            for (auto& Z1_leaf : Z1_leaves)
            {
                leaf_diffs.push_back(pontry_diff(Z1_leaf, Z2_zono, false));
            }
            return union_of_many(leaf_diffs);
        }
        else if (Z2.is_hybzono())
        {
            // get leaves and convert to zonos
            auto Z2_CZ_leaves = Z2.get_leaves();
            std::vector<Zono> Z2_leaves;
            for (auto& CZ : Z2_CZ_leaves)
            {
                Z2_leaves.push_back(*CZ.to_zono_approx());
            }

            // take intersection of pontry diffs
            std::unique_ptr<HybZono> Z_out; // declare
            for (auto& Z2_leaf : Z2_leaves)
            {
                if (!Z_out)
                {
                    Z_out = pontry_diff(Z1, Z2_leaf, false);
                }
                else
                {
                    Z_out = intersection(*Z_out, *pontry_diff(Z1, Z2_leaf, false));
                }
            }
            return Z_out;
        }
        else
        {
            // convert to zono subtrahend (do nothing if already zono)
            auto Z2_CZ = dynamic_cast<const ConZono*>(&Z2);
            Zono Z2_zono = *Z2_CZ->to_zono_approx();

            // get [G; A] matrices
            const Eigen::SparseMatrix<zono_float> GA1 = vcat<zono_float>(Z1.G, Z1.A);
            Eigen::SparseMatrix<zono_float> GA2 = Z2_zono.G;
            GA2.conservativeResize(Z2_zono.n + Z1.nC, Z2_zono.nG);

            Eigen::SparseMatrix<zono_float> M;
            if (Z1.n + Z1.nC == Z1.nG)
            {
                // solve GA1^{-1}*GA2
                Eigen::SparseLU<Eigen::SparseMatrix<zono_float>> lu(GA1);
                if (lu.info() != Eigen::Success)
                {
                    throw std::runtime_error(
                        "Pontryagin difference: failed to peform LU decomposition. Most likely [G; A] is not full row rank");
                }
                M = lu.solve(GA2);
            }
            else
            {
                // solve pinv(GA1)*GA2 where pinv is right pseudoinverse
                Eigen::SimplicialLDLT<Eigen::SparseMatrix<zono_float>> ldlt(GA1 * GA1.transpose());
                if (ldlt.info() != Eigen::Success)
                {
                    throw std::runtime_error(
                        "Pontryagin difference: failed to perform LDLT decomposition. Most likely [G; A] is not full row rank");
                }
                const Eigen::SparseMatrix<zono_float> ldlt_sol = ldlt.solve(GA2);
                M = GA1.transpose() * ldlt_sol;
            }

            std::vector<Eigen::Triplet<zono_float>> triplets;
            triplets.reserve(Z1.nG);
            Eigen::Vector<zono_float, -1> e(Z1.nG);
            for (int i = 0; i < Z1.nG; ++i)
            {
                e.setZero();
                e(i) = 1.0;
                const zono_float d = 1 - (e.transpose() * M).cwiseAbs().sum();
                if (d < 0)
                {
                    return std::make_unique<EmptySet>(Z1.n);
                }
                triplets.emplace_back(i, i, d);
            }
            Eigen::SparseMatrix<zono_float> D(Z1.nG, Z1.nG);
            D.setFromSortedTriplets(triplets.begin(), triplets.end());

            return std::make_unique<ConZono>(Z1.G * D, Z1.c - Z2_zono.c, Z1.A * D, Z1.b, false);
        }
    }

    std::unique_ptr<HybZono> union_of_many(const std::vector<std::shared_ptr<HybZono>>& Zs_in,
                                           const bool preserve_sharpness, const bool expose_indicators)
    {
        // remove empty sets from sets to be unioned
        std::vector<std::shared_ptr<HybZono>> Zs;
        for (auto& Z : Zs_in)
        {
            if (!Z->is_empty_set())
            {
                Zs.push_back(Z);
            }
        }

        // check we are taking a union of at least one zonotope
        if (Zs.empty())
        {
            throw std::invalid_argument("Union: empty input vector.");
        }

        // check dimensions
        const int n = Zs[0]->n;
        for (const auto& Z : Zs)
        {
            if (Z->n != n)
            {
                throw std::invalid_argument("Union: inconsistent dimensions.");
            }
        }

        // make sure all Zs are using [0,1] generators
        for (const auto& Z : Zs)
        {
            if (!Z->zero_one_form)
            {
                Z->convert_form();
            }
        }

        // declare
        std::vector<Eigen::Triplet<zono_float>> tripvec;
        int rows = 0, cols = 0;
        std::vector<int> idx_sum_to_1;
        Eigen::SparseMatrix<zono_float> Gc, Gb, Ac, Ab;
        Eigen::Vector<zono_float, -1> c, b;

        if (preserve_sharpness)
        {
            // constraints

            // Ac
            tripvec.clear();
            rows = 0;
            cols = 0;
            for (const auto& Z : Zs)
            {
                // equality constraints
                get_triplets_offset<zono_float>(Z->Ac, tripvec, rows, cols);
                rows += Z->nC;

                // identity matrices
                for (int i = 0; i < Z->nGc; i++)
                {
                    tripvec.emplace_back(rows + i, cols + i, one);
                }
                for (int i = 0; i < Z->nG; i++)
                {
                    tripvec.emplace_back(rows + i, cols + Z->nGc + i, one);
                }

                // increment
                rows += Z->nG;
                cols += Z->nGc + Z->nG;
            }
            Ac.resize(rows + 1, cols); // last row all zeroes
            Ac.setFromTriplets(tripvec.begin(), tripvec.end());

            // Ab
            tripvec.clear();
            rows = 0;
            cols = 0;
            for (const auto& Z : Zs)
            {
                // equality constraints
                get_triplets_offset<zono_float>(Z->Ab, tripvec, rows, cols);

                // last column
                for (int i = 0; i < Z->nC; i++)
                {
                    tripvec.emplace_back(rows + i, cols + Z->nGb, -Z->b(i));
                }
                rows += Z->nC;

                // identity matrix
                for (int i = 0; i < Z->nGb; i++)
                {
                    tripvec.emplace_back(rows + Z->nGc + i, cols + i, one);
                }

                // last column
                for (int i = 0; i < Z->nG; i++)
                {
                    tripvec.emplace_back(rows + i, cols + Z->nGb, -one);
                }

                // increment
                rows += Z->nG;
                cols += Z->nGb + 1;

                // track sum-to-1 binaries
                idx_sum_to_1.push_back(cols - 1);
            }
            // sum to 1 constraint
            for (int& it : idx_sum_to_1)
            {
                tripvec.emplace_back(rows, it, one);
            }
            rows++;
            Ab.resize(rows, cols);
            Ab.setFromTriplets(tripvec.begin(), tripvec.end());

            // b
            b.resize(Ab.rows());
            b.setZero();
            b(Ab.rows() - 1) = 1.0;

            // generators
            int n_out = n;
            if (expose_indicators)
                n_out += static_cast<int>(Zs.size());

            // Gc
            tripvec.clear();
            cols = 0;
            for (const auto& Z : Zs)
            {
                get_triplets_offset<zono_float>(Z->Gc, tripvec, 0, cols);
                cols += 2 * Z->nGc + Z->nGb;
            }
            Gc.resize(n_out, cols);
            Gc.setFromTriplets(tripvec.begin(), tripvec.end());

            // Gb
            tripvec.clear();
            cols = 0;
            for (const auto& Z : Zs)
            {
                get_triplets_offset<zono_float>(Z->Gb, tripvec, 0, cols);
                cols += Z->nGb;
                for (int i = 0; i < Z->n; i++)
                {
                    tripvec.emplace_back(i, cols, Z->c(i));
                }
                cols += 1;
            }
            for (int i = n; i < n_out; ++i)
            {
                tripvec.emplace_back(i, idx_sum_to_1[i - n], one);
            }
            Gb.resize(n_out, cols);
            Gb.setFromTriplets(tripvec.begin(), tripvec.end());

            // c
            c.resize(n_out);
            c.setZero();
        }
        else
        {
            // constraints

            // Ac
            tripvec.clear();
            rows = 0;
            cols = 0;
            for (const auto& Z : Zs)
            {
                // populate first row
                for (int i = 0; i < Z->nGc; i++)
                {
                    tripvec.emplace_back(rows, cols + i, one);
                }
                tripvec.emplace_back(rows, cols + Z->nGc, static_cast<zono_float>(Z->nG));

                // increment
                rows++;

                // equality constraints
                get_triplets_offset<zono_float>(Z->Ac, tripvec, rows, cols);

                // increment
                rows += Z->nC;
                cols += Z->nGc + 1;
            }
            Ac.resize(rows + 1, cols); // last row all zeroes
            Ac.setFromTriplets(tripvec.begin(), tripvec.end());

            // Ab
            tripvec.clear();
            rows = 0;
            cols = 0;
            for (const auto& Z : Zs)
            {
                // populate first row
                for (int i = 0; i < Z->nGb; i++)
                {
                    tripvec.emplace_back(rows, cols + i, one);
                }
                tripvec.emplace_back(rows, cols + Z->nGb, static_cast<zono_float>(-Z->nG));

                // increment
                rows++;

                // equality constraints
                get_triplets_offset<zono_float>(Z->Ab, tripvec, rows, cols);

                // last column
                for (int i = 0; i < Z->nC; i++)
                {
                    tripvec.emplace_back(rows + i, cols + Z->nGb, -Z->b(i));
                }

                // increment
                rows += Z->nC;
                cols += Z->nGb + 1;

                // track sum-to-1 binaries
                idx_sum_to_1.push_back(cols - 1);
            }
            // sum to 1 constraint
            for (int& it : idx_sum_to_1)
            {
                tripvec.emplace_back(rows, it, one);
            }
            rows++;
            Ab.resize(rows, cols);
            Ab.setFromTriplets(tripvec.begin(), tripvec.end());

            // b
            b.resize(Ab.rows());
            b.setZero();
            b(Ab.rows() - 1) = 1.0;

            // generators
            int n_out = n;
            if (expose_indicators)
                n_out += static_cast<int>(Zs.size());

            // Gc
            tripvec.clear();
            cols = 0;
            for (const auto& Z : Zs)
            {
                get_triplets_offset<zono_float>(Z->Gc, tripvec, 0, cols);
                cols += Z->nGc + 1;
            }
            Gc.resize(n_out, cols);
            Gc.setFromTriplets(tripvec.begin(), tripvec.end());

            // Gb
            tripvec.clear();
            cols = 0;
            for (const auto& Z : Zs)
            {
                get_triplets_offset<zono_float>(Z->Gb, tripvec, 0, cols);
                cols += Z->nGb;
                for (int i = 0; i < Z->n; i++)
                {
                    tripvec.emplace_back(i, cols, Z->c(i));
                }
                cols += 1;
            }
            for (int i = n; i < n_out; ++i)
            {
                tripvec.emplace_back(i, idx_sum_to_1[i - n], one);
            }
            Gb.resize(n_out, cols);
            Gb.setFromTriplets(tripvec.begin(), tripvec.end());

            // c
            c.resize(n_out);
            c.setZero();
        }

        // check if known to be sharp
        bool sharp = preserve_sharpness;
        size_t i = 0;
        while (sharp && i < Zs.size())
        {
            sharp = Zs[i]->sharp;
            ++i;
        }

        // return hybrid zonotope
        return std::make_unique<HybZono>(Gc, Gb, c, Ac, Ab, b, true, sharp);
    }

    std::unique_ptr<HybZono> cartesian_product(const HybZono& Z1, HybZono& Z2)
    {
        // trivial case
        if (Z1.is_empty_set() || Z2.is_empty_set())
        {
            return std::make_unique<EmptySet>(Z1.n + Z2.n);
        }

        // make sure Z1 and Z2 both using same generator range
        if (Z1.zero_one_form != Z2.zero_one_form)
        {
            Z2.convert_form();
        }

        // declare
        std::vector<Eigen::Triplet<zono_float>> tripvec;

        // take Cartesian product
        Eigen::SparseMatrix<zono_float> Gc(Z1.n + Z2.n, Z1.nGc + Z2.nGc);
        get_triplets_offset<zono_float>(Z1.Gc, tripvec, 0, 0);
        get_triplets_offset<zono_float>(Z2.Gc, tripvec, Z1.n, Z1.nGc);
        Gc.setFromTriplets(tripvec.begin(), tripvec.end());

        tripvec.clear();
        Eigen::SparseMatrix<zono_float> Gb(Z1.n + Z2.n, Z1.nGb + Z2.nGb);
        get_triplets_offset<zono_float>(Z1.Gb, tripvec, 0, 0);
        get_triplets_offset<zono_float>(Z2.Gb, tripvec, Z1.n, Z1.nGb);
        Gb.setFromTriplets(tripvec.begin(), tripvec.end());

        Eigen::Vector<zono_float, -1> c(Z1.n + Z2.n);
        c.segment(0, Z1.n) = Z1.c;
        c.segment(Z1.n, Z2.n) = Z2.c;

        tripvec.clear();
        Eigen::SparseMatrix<zono_float> Ac(Z1.nC + Z2.nC, Z1.nGc + Z2.nGc);
        get_triplets_offset<zono_float>(Z1.Ac, tripvec, 0, 0);
        get_triplets_offset<zono_float>(Z2.Ac, tripvec, Z1.nC, Z1.nGc);
        Ac.setFromTriplets(tripvec.begin(), tripvec.end());

        tripvec.clear();
        Eigen::SparseMatrix<zono_float> Ab(Z1.nC + Z2.nC, Z1.nGb + Z2.nGb);
        get_triplets_offset<zono_float>(Z1.Ab, tripvec, 0, 0);
        get_triplets_offset<zono_float>(Z2.Ab, tripvec, Z1.nC, Z1.nGb);
        Ab.setFromTriplets(tripvec.begin(), tripvec.end());

        Eigen::Vector<zono_float, -1> b(Z1.nC + Z2.nC);
        b.segment(0, Z1.nC) = Z1.b;
        b.segment(Z1.nC, Z2.nC) = Z2.b;

        // return correct output type
        if (Z1.is_hybzono() || Z2.is_hybzono())
            return std::make_unique<HybZono>(Gc, Gb, c, Ac, Ab, b, Z1.zero_one_form);
        else if (Z1.is_conzono() || Z2.is_conzono())
            return std::make_unique<ConZono>(Gc, c, Ac, b, Z1.zero_one_form);
        else if (Z1.is_zono() || Z2.is_zono())
            return std::make_unique<Zono>(Gc, c, Z1.zero_one_form);
        else
            return std::make_unique<Point>(c);
    }

    std::unique_ptr<HybZono> constrain(HybZono& Z, const std::vector<Inequality>& ineqs,
                                       const Eigen::SparseMatrix<zono_float>& R)
    {
        // trivial case
        if (Z.is_empty_set())
        {
            return std::make_unique<EmptySet>(Z.n);
        }

        // handle default arguments
        const Eigen::SparseMatrix<zono_float>* R_ptr = nullptr;
        Eigen::SparseMatrix<zono_float> R_def;
        if (R.rows() == 0 && R.cols() == 0)
        {
            R_def.resize(Z.n, Z.n);
            R_def.setIdentity();
            R_ptr = &R_def;
        }
        else
        {
            R_ptr = &R;
        }

        // check that dimensions match
        for (const auto& ineq : ineqs)
        {
            if (R_ptr->rows() != ineq.get_n_dims())
                throw std::invalid_argument("Inequality does not have the same number of dimensions as set");
        }

        // make sure Z in 0-1 form
        if (!Z.is_0_1_form())
            Z.convert_form();

        // build constraints
        std::vector<Eigen::Triplet<zono_float>> triplets_Ac, triplets_Ab;
        Eigen::Vector<zono_float, -1> b_new(ineqs.size());
        Eigen::Index n_cons = 0, n_slack = 0;
        Eigen::SparseMatrix<zono_float, Eigen::RowMajor> RGc = (*R_ptr) * Z.Gc;
        Eigen::SparseMatrix<zono_float, Eigen::RowMajor> RGb = (*R_ptr) * Z.Gb;
        Eigen::Vector<zono_float, -1> Rc = (*R_ptr) * Z.c;

        for (const auto& ineq : ineqs)
        {
            zono_float rhs;
            switch (ineq.get_ineq_type())
            {
            case LESS:
                rhs = ineq.get_rhs() - zono_eps;
                break;
            case GREATER:
                rhs = ineq.get_rhs() + zono_eps;
                break;
            default:
                rhs = ineq.get_rhs();
                break;
            }
            zono_float gamma = rhs; // slack variable scaling
            zono_float db = 0;
            const auto ineq_type = ineq.get_ineq_type();

            for (const auto& [idx, coeff] : ineq.get_terms())
            {
                const auto trips_Gc = get_triplets_row<zono_float>(RGc, idx);
                for (const auto& trip : trips_Gc)
                {
                    const zono_float val = coeff * trip.value();
                    triplets_Ac.emplace_back(static_cast<int>(n_cons), static_cast<int>(trip.col()), val);
                    if ((val < 0 && (ineq_type == LESS_OR_EQUAL || ineq_type == LESS)) || (val > 0 && (ineq_type ==
                        GREATER_OR_EQUAL || ineq_type == GREATER)))
                        gamma -= val;
                }

                const auto trips_Gb = get_triplets_row<zono_float>(RGb, idx);
                for (const auto& trip : trips_Gb)
                {
                    const zono_float val = coeff * trip.value();
                    triplets_Ab.emplace_back(static_cast<int>(n_cons), static_cast<int>(trip.col()), val);
                    if ((val < 0 && (ineq_type == LESS_OR_EQUAL || ineq_type == LESS)) || (val > 0 && (ineq_type ==
                        GREATER_OR_EQUAL || ineq_type == GREATER)))
                        gamma -= val;
                }

                const zono_float ddb = coeff * Rc(idx);
                db -= ddb;
                gamma -= ddb;
            }

            // rhs
            b_new(n_cons) = rhs + db;

            // add slack variable
            if (ineq_type != EQUAL)
            {
                triplets_Ac.emplace_back(static_cast<int>(n_cons), Z.nGc + static_cast<int>(n_slack), gamma);
                ++n_slack; // increment slack variable index
            }

            // increment
            ++n_cons;
        }

        Eigen::SparseMatrix<zono_float> Ac_cons(static_cast<Eigen::Index>(ineqs.size()), Z.nGc + n_slack);
        Eigen::SparseMatrix<zono_float> Ab_cons(static_cast<Eigen::Index>(ineqs.size()), Z.nGb);
        Ac_cons.setFromTriplets(triplets_Ac.begin(), triplets_Ac.end());
        Ab_cons.setFromTriplets(triplets_Ab.begin(), triplets_Ab.end());

        // set matrices / vectors
        Eigen::SparseMatrix<zono_float> Z_Ac = Z.Ac;
        Z_Ac.conservativeResize(Z.nC, Z.nGc + n_slack);
        Eigen::SparseMatrix<zono_float> Ac = vcat(Z_Ac, Ac_cons);
        Eigen::SparseMatrix<zono_float> Ab = vcat(Z.Ab, Ab_cons);
        Eigen::Vector<zono_float, -1> b(Z.nC + static_cast<Eigen::Index>(ineqs.size()));
        b.segment(0, Z.nC) = Z.b;
        b.segment(Z.nC, static_cast<Eigen::Index>(ineqs.size())) = b_new;

        Eigen::SparseMatrix<zono_float> Z_Gc = Z.Gc;
        Z_Gc.conservativeResize(Z.n, Z.nGc + n_slack);

        // output correct type
        if (Z.is_hybzono())
            return std::make_unique<HybZono>(Z_Gc, Z.Gb, Z.c, Ac, Ab, b, true);
        else
            return std::make_unique<ConZono>(Z_Gc, Z.c, Ac, b, true);
    }

    std::unique_ptr<HybZono> HybZono::do_complement(const zono_float delta_m, const bool remove_redundancy,
                                                    const OptSettings& settings,
                                                    OptSolution* solution, const int n_leaves,
                                                    const int contractor_iter)
    {
        // make sure set in [-1,1] form
        if (this->is_0_1_form()) this->convert_form();

        // need to get leaves and do complement for each leaf if Z is a hybzono
        auto leaves = this->get_leaves(remove_redundancy, settings, solution, n_leaves, contractor_iter);
        if (leaves.empty())
        {
            throw std::runtime_error("HybZono complement: set is empty.");
        }
        std::vector<std::unique_ptr<HybZono>> complements; // init
        for (auto& leaf : leaves)
        {
            complements.emplace_back(leaf.complement(delta_m));
        }
        std::unique_ptr<HybZono> Z_out;
        for (auto& comp : complements)
        {
            if (!Z_out)
            {
                Z_out.reset(comp->clone());
            }
            else
            {
                Z_out = intersection(*Z_out, *comp);
            }
        }
        return Z_out;
    }

    std::unique_ptr<HybZono> ConZono::do_complement(const zono_float delta_m, bool, const OptSettings&, OptSolution*,
                                                    int, int)
    {
        // make sure in [-1,1] form
        if (this->is_0_1_form()) this->convert_form();

        // get a value lambda_m such that lambda_m >= max{ ||lambda||_infty : |[G^T A^T] lambda| <= 1 }

        // construct the matrix [G^T A^T]
        const auto GT = this->G.transpose();
        const auto AT = this->A.transpose();
        const Eigen::SparseMatrix<zono_float, Eigen::RowMajor> GTAT = hcat<zono_float>(GT, AT); // convert to row-major

        // get the smallest non-zero element in the matrix, making sure that all rows have at least one non-zero element
        zono_float min_non_zero = std::numeric_limits<zono_float>::max();
        for (int row = 0; row < GTAT.outerSize(); ++row)
        {
            bool value_exists = false;
            for (Eigen::SparseMatrix<zono_float, Eigen::RowMajor>::InnerIterator it(GTAT, row); it; ++it)
            {
                if (it.value() < min_non_zero && std::abs(it.value()) > zono_eps)
                {
                    min_non_zero = it.value();
                }
                value_exists = true;
            }
            if (!value_exists)
            {
                std::stringstream ss;
                ss << "ConZono complement: row " << row << " of [G^T A^T] has no non-zero elements.";
                throw std::runtime_error(ss.str());
            }
        }

        // value for lambda_m
        const zono_float lambda_m = 1 / min_non_zero;

        // m value
        const zono_float m = delta_m + 1;

        // interval sets
        Eigen::Vector<zono_float, -1> l1(2 * this->nG);
        l1.setConstant(-(m + delta_m / 2));
        Eigen::Vector<zono_float, -1> u1(2 * this->nG);
        u1.setConstant(1 + delta_m / 2);
        auto Zf1 = interval_2_zono(Box(l1, u1));
        if (Zf1->is_0_1_form()) Zf1->convert_form();

        Eigen::Vector<zono_float, -1> l2(4 * this->nG);
        l2.segment(0, 2 * this->nG).setConstant(-(m + 3 * delta_m / 2 + 1));
        l2.segment(2 * this->nG, 2 * this->nG).setConstant(-2);
        Eigen::Vector<zono_float, -1> u2(4 * this->nG);
        u2.segment(0, 2 * this->nG).setConstant(delta_m / 2);
        u2.segment(2 * this->nG, 2 * this->nG).setZero();
        auto Zf2 = interval_2_zono(Box(l2, u2));
        if (Zf2->is_0_1_form()) Zf2->convert_form();

        // build complement

        // Gc
        Eigen::SparseMatrix<zono_float> Gc = m * this->G;
        Gc.conservativeResize(this->n, 9 * this->nG + this->n + this->nC + 1);

        // Gb
        Eigen::SparseMatrix<zono_float> Gb(this->n, 2 * this->nG);

        // c
        Eigen::Vector<zono_float, -1> c = this->c;

        // helper matrices

        // declarations
        std::vector<Eigen::Triplet<zono_float>> triplets;
        int n_offset = 0;

        // AcPF = [mI, -delta_m/2, 0, 0, 0;
        //         -mI, -delta_m/2, 0, 0, 0]
        triplets.clear();
        for (int i = 0; i < this->nG; ++i)
        {
            triplets.emplace_back(i, i, m);
        }
        for (int i = 0; i < this->nG; ++i)
        {
            triplets.emplace_back(i, this->nG, -delta_m / two);
        }
        for (int i = 0; i < this->nG; ++i)
        {
            triplets.emplace_back(this->nG + i, i, -m);
        }
        for (int i = 0; i < this->nG; ++i)
        {
            triplets.emplace_back(this->nG + i, this->nG, -delta_m / two);
        }
        Eigen::SparseMatrix<zono_float> AcPF(2 * this->nG, 3 * this->nG + 1 + this->nC + this->n);
        AcPF.setFromTriplets(triplets.begin(), triplets.end());

        // AcDF = [0, 0, lambda_m [G^T A^T], 0.5 I, -0.5 I;
        //         0, 0, 0, 0.5 1^T, 0.5 1^T]
        triplets.clear();
        get_triplets_offset<zono_float>(lambda_m * GTAT, triplets, 0, this->nG + 1);
        n_offset = this->nG + 1 + this->n + this->nC;
        for (int i = 0; i < this->nG; ++i)
        {
            triplets.emplace_back(i, n_offset + i, p5);
        }
        for (int i = 0; i < this->nG; ++i)
        {
            triplets.emplace_back(this->nG, n_offset + i, p5);
        }
        n_offset += this->nG;
        for (int i = 0; i < this->nG; ++i)
        {
            triplets.emplace_back(i, n_offset + i, -p5);
        }
        for (int i = 0; i < this->nG; ++i)
        {
            triplets.emplace_back(this->nG, n_offset + i, p5);
        }
        Eigen::SparseMatrix<zono_float> AcDF(this->nG + 1, 3 * this->nG + 1 + this->nC + this->n);
        AcDF.setFromTriplets(triplets.begin(), triplets.end());

        // AcCS = [-mI, delta_m/2, 0, 0, 0;
        //         mI, delta_m/2, 0, 0, 0;
        //         0, 0, 0, I, 0;
        //         0, 0, 0, 0, I]
        triplets.clear();
        for (int i = 0; i < this->nG; ++i)
        {
            triplets.emplace_back(i, i, -m);
        }
        for (int i = 0; i < this->nG; ++i)
        {
            triplets.emplace_back(i, this->nG, delta_m / two);
        }
        for (int i = 0; i < this->nG; ++i)
        {
            triplets.emplace_back(this->nG + i, i, m);
        }
        for (int i = 0; i < this->nG; ++i)
        {
            triplets.emplace_back(this->nG + i, this->nG, delta_m / two);
        }
        n_offset = this->nG + 1 + this->n + this->nC;
        for (int i = 0; i < this->nG; ++i)
        {
            triplets.emplace_back(2 * this->nG + i, n_offset + i, one);
        }
        n_offset += this->nG;
        for (int i = 0; i < this->nG; ++i)
        {
            triplets.emplace_back(3 * this->nG + i, n_offset + i, one);
        }
        Eigen::SparseMatrix<zono_float> AcCS(4 * this->nG, 3 * this->nG + 1 + this->nC + this->n);
        AcCS.setFromTriplets(triplets.begin(), triplets.end());

        // AbCS = [mI, 0;
        //         0, mI;
        //         -I, 0;
        //         0, -I]
        triplets.clear();
        for (int i = 0; i < this->nG; ++i)
        {
            triplets.emplace_back(i, i, m);
        }
        for (int i = 0; i < this->nG; ++i)
        {
            triplets.emplace_back(this->nG + i, this->nG + i, m);
        }
        for (int i = 0; i < this->nG; ++i)
        {
            triplets.emplace_back(2 * this->nG + i, i, -one);
        }
        for (int i = 0; i < this->nG; ++i)
        {
            triplets.emplace_back(3 * this->nG + i, this->nG + i, -one);
        }
        Eigen::SparseMatrix<zono_float> AbCS(4 * this->nG, 2 * this->nG);
        AbCS.setFromTriplets(triplets.begin(), triplets.end());

        // bDF = [0;
        //        1-nG]
        Eigen::Vector<zono_float, -1> bDF(this->nG + 1);
        bDF.setZero();
        bDF(this->nG) = static_cast<zono_float>(1 - this->nG);

        // Ac = [mA, 0, 0, 0;
        //       AcPF, Gf1, 0;
        //       AcDF, 0, 0;
        //       AcCS, 0, Gf2]
        triplets.clear();
        int m_offset = 0;
        n_offset = this->nG + 1 + this->n + this->nC + 2 * this->nG;
        get_triplets_offset<zono_float>(m * this->A, triplets, 0, 0);
        m_offset += this->nC;
        get_triplets_offset<zono_float>(AcPF, triplets, m_offset, 0);
        get_triplets_offset<zono_float>(Zf1->G, triplets, m_offset, n_offset);
        m_offset += 2 * this->nG;
        get_triplets_offset<zono_float>(AcDF, triplets, m_offset, 0);
        m_offset += this->nG + 1;
        get_triplets_offset<zono_float>(AcCS, triplets, m_offset, 0);
        get_triplets_offset<zono_float>(Zf2->G, triplets, m_offset, n_offset + 2 * this->nG);
        Eigen::SparseMatrix<zono_float> Ac(7 * this->nG + this->nC + 1, 9 * this->nG + this->n + this->nC + 1);
        Ac.setFromTriplets(triplets.begin(), triplets.end());

        // Ab = [0;
        //       0;
        //       0;
        //       AbCS];
        triplets.clear();
        get_triplets_offset<zono_float>(AbCS, triplets, this->nC + 2 * this->nG + this->nG + 1, 0);
        Eigen::SparseMatrix<zono_float> Ab(7 * this->nG + this->nC + 1, 2 * this->nG);
        Ab.setFromTriplets(triplets.begin(), triplets.end());

        // b = [b;
        //      cf1;
        //      bDF;
        //      cf2]
        Eigen::Vector<zono_float, -1> b(7 * this->nG + this->nC + 1);
        b.segment(0, this->nC) = this->b;
        b.segment(this->nC, 2 * this->nG) = Zf1->c;
        b.segment(this->nC + 2 * this->nG, this->nG + 1) = bDF;
        b.segment(this->nC + 2 * this->nG + this->nG + 1, 4 * this->nG) = Zf2->c;

        // return hybrid zonotope
        return std::make_unique<HybZono>(Gc, Gb, c, Ac, Ab, b, false, false);
    }

    std::unique_ptr<HybZono> set_diff(const HybZono& Z1, HybZono& Z2, const zono_float delta_m,
                                      const bool remove_redundancy,
                                      const OptSettings& settings, OptSolution* solution, const int n_leaves,
                                      const int contractor_iter)
    {
        // trivial case
        if (Z2.is_empty_set())
        {
            return std::unique_ptr<HybZono>(Z1.clone());
        }

        // get complement of Z2
        auto Z2_comp = Z2.complement(delta_m, remove_redundancy, settings, solution, n_leaves, contractor_iter);

        // set difference
        return intersection(Z1, *Z2_comp);
    }

    // setup functions
    std::unique_ptr<HybZono> zono_union_2_hybzono(std::vector<Zono>& Zs, const bool expose_indicators)
    {
        // can't be empty
        if (Zs.empty())
        {
            throw std::invalid_argument("Zono union: empty input vector.");
        }

        // zonotope dimension
        int n_dims = Zs[0].n;
        const int n_zonos = static_cast<int>(Zs.size());

        // loop through Zs
        for (auto& Z : Zs)
        {
            // make sure dimensions are consistent
            if (Z.n != n_dims)
            {
                throw std::invalid_argument("Zono union: inconsistent dimensions.");
            }

            // convert to [0,1] form
            if (!Z.zero_one_form)
            {
                Z.convert_form();
            }
        }

        // get unique generators and incidence matrix

        // initialize S and M matrices as std::vectors
        // each entry is a row
        int n_gens;
        std::vector<Eigen::Matrix<zono_float, 1, -1>> M_vec;
        std::vector<Eigen::Matrix<zono_float, -1, 1>> S_vec;
        Eigen::Matrix<zono_float, 1, -1> M_row(n_zonos);
        Eigen::Matrix<zono_float, -1, -1> Gd;

        // loop through each polytope
        for (int i = 0; i < n_zonos; i++)
        {
            n_gens = Zs[i].nG;
            Gd = Zs[i].G.toDense();
            for (int j = 0; j < n_gens; j++)
            {
                // check if the generator is already in S_vec
                auto generator_equal = [&](const Eigen::Matrix<zono_float, -1, 1>& s) -> bool
                {
                    return (s - Gd.col(j)).norm() < zono_eps;
                };

                if (auto it_S = std::find_if(S_vec.begin(), S_vec.end(), generator_equal); it_S == S_vec.end())
                {
                    S_vec.emplace_back(Gd.col(j));
                    M_row.setZero();
                    M_row(i) = 1;
                    M_vec.push_back(M_row);
                }
                else
                {
                    const int idx = static_cast<int>(std::distance(S_vec.begin(), it_S));
                    M_vec[idx](i) = 1;
                }
            }
        }

        const int nG = static_cast<int>(S_vec.size()); // number of unique generators

        // convert to Eigen matrices
        Eigen::Matrix<zono_float, -1, -1> S(n_dims, nG);
        Eigen::Matrix<zono_float, -1, -1> M(nG, n_zonos);
        for (int i = 0; i < nG; i++)
        {
            S.col(i) = S_vec[i];
            M.row(i) = M_vec[i];
        }

        // directly build hybzono in [0,1] form

        // declare
        std::vector<Eigen::Triplet<zono_float>> tripvec;

        // output dimension
        int n_out = n_dims;
        if (expose_indicators)
            n_out += static_cast<int>(n_zonos);

        // Gc = [S, 0]
        Eigen::SparseMatrix<zono_float> Gc = S.sparseView();
        Gc.conservativeResize(n_out, 2 * nG);

        // Gb = [c0, c1, ...]
        tripvec.clear();
        for (int i = 0; i < n_zonos; ++i)
        {
            for (int j = 0; j < n_dims; ++j)
            {
                tripvec.emplace_back(j, i, Zs[i].c(j));
            }
        }
        for (int i = n_dims; i < n_out; ++i)
        {
            tripvec.emplace_back(i, i - n_dims, one);
        }
        Eigen::SparseMatrix<zono_float> Gb(n_out, n_zonos);
        Gb.setFromTriplets(tripvec.begin(), tripvec.end());

        // c = 0
        Eigen::Vector<zono_float, -1> c(n_out);
        c.setZero();

        // Ac = [0^T, 0^T;
        //       I, diag[sum(M, 2)]]
        tripvec.clear();
        Eigen::SparseMatrix<zono_float> Ac(1 + nG, 2 * nG);
        Eigen::SparseMatrix<zono_float> I_ng(nG, nG);
        I_ng.setIdentity();
        get_triplets_offset<zono_float>(I_ng, tripvec, 1, 0);
        Eigen::Vector<zono_float, -1> sum_M = M.rowwise().sum();
        for (int i = 0; i < nG; i++)
        {
            tripvec.emplace_back(1 + i, nG + i, sum_M(i));
        }
        Ac.setFromTriplets(tripvec.begin(), tripvec.end());

        // Ab = [1^T;
        //       -M]
        Eigen::SparseMatrix<zono_float> Ab(1 + nG, n_zonos);
        tripvec.clear();
        for (int i = 0; i < n_zonos; i++)
        {
            tripvec.emplace_back(0, i, one);
        }
        Eigen::SparseMatrix<zono_float> mM_sp = -M.sparseView();
        get_triplets_offset<zono_float>(mM_sp, tripvec, 1, 0);
        Ab.setFromTriplets(tripvec.begin(), tripvec.end());

        // b = [1;
        //      0]
        Eigen::Vector<zono_float, -1> b(1 + nG);
        b.setZero();
        b(0) = 1;

        // return hybrid zonotope
        return std::make_unique<HybZono>(Gc, Gb, c, Ac, Ab, b, true, true);
    }

    std::unique_ptr<HybZono> vrep_2_hybzono(const std::vector<Eigen::Matrix<zono_float, -1, -1>>& Vpolys,
                                            const bool expose_indicators)
    {
        // error handling
        if (Vpolys.empty())
        {
            throw std::invalid_argument("set_from_vrep: Vpolys must have at least one polytope.");
        }

        // dimensions
        const int n_polys = static_cast<int>(Vpolys.size());
        const int n_dims = static_cast<int>(Vpolys[0].cols());
        int n_verts; // declare

        // check if all polytopes have the same number of dimensions
        for (const auto& Vpoly : Vpolys)
        {
            if (Vpoly.cols() != n_dims)
            {
                throw std::invalid_argument("set_from_vrep: all polytopes must have the same number of dimensions.");
            }
        }

        // initialize V and M matrices as std::vectors
        // each entry is a row
        std::vector<Eigen::Matrix<zono_float, 1, -1>> V_vec, M_vec;
        Eigen::Matrix<zono_float, 1, -1> M_row(n_polys);

        // loop through each polytope
        for (int i = 0; i < n_polys; i++)
        {
            n_verts = static_cast<int>(Vpolys[i].rows());
            for (int j = 0; j < n_verts; j++)
            {
                // check if the vertex is already in V_vec
                auto vertex_equal = [&](const Eigen::Matrix<zono_float, 1, -1>& v) -> bool
                {
                    return (v - Vpolys[i].row(j)).norm() < zono_eps;
                };

                if (auto it_V = std::find_if(V_vec.begin(), V_vec.end(), vertex_equal); it_V == V_vec.end())
                {
                    V_vec.emplace_back(Vpolys[i].row(j));
                    M_row.setZero();
                    M_row(i) = 1;
                    M_vec.push_back(M_row);
                }
                else
                {
                    const int idx = static_cast<int>(std::distance(V_vec.begin(), it_V));
                    M_vec[idx](i) = 1;
                }
            }
        }

        const int nV = static_cast<int>(V_vec.size()); // number of unique vertices

        // convert to Eigen matrices
        Eigen::Matrix<zono_float, -1, -1> V(n_dims, nV);
        Eigen::Matrix<zono_float, -1, -1> M(nV, n_polys);
        for (int i = 0; i < nV; i++)
        {
            V.col(i) = V_vec[i];
            M.row(i) = M_vec[i];
        }

        // directly build hybzono in [0,1] form

        // declare
        std::vector<Eigen::Triplet<zono_float>> tripvec;

        // output dimension
        int n_out = n_dims;
        if (expose_indicators)
            n_out += static_cast<int>(n_polys);

        // Gc = [V, 0]
        Eigen::SparseMatrix<zono_float> Gc = V.sparseView();
        Gc.conservativeResize(n_out, 2 * nV);

<<<<<<< HEAD
    // Gb = [0]
    tripvec.clear();
    for (int i=n_dims; i<n_out; ++i)
    {
        tripvec.emplace_back(i, i-n_dims, one);
    }
    Eigen::SparseMatrix<zono_float> Gb (n_out, n_polys);
    Gb.setFromTriplets(tripvec.begin(), tripvec.end());

    // c = 0
    Eigen::Vector<zono_float, -1> c (n_out);
    c.setZero();

    // Ac = [1^T, 0^T;
    //       0^T, 0^T;
    //       I, diag[sum(M, 2)]]
    tripvec.clear();
    Eigen::SparseMatrix<zono_float> Ac (2+nV, 2*nV);
    Eigen::SparseMatrix<zono_float> I_nv (nV, nV);
    I_nv.setIdentity();
    for (int i=0; i<nV; i++)
    {
        tripvec.emplace_back(0, i, one);
    }
    get_triplets_offset<zono_float>(I_nv, tripvec, 2, 0);
    Eigen::Vector<zono_float, -1> sum_M = M.rowwise().sum();
    for (int i=0; i<nV; i++)
    {
        tripvec.emplace_back(2+i, nV+i, sum_M(i));
    }
    Ac.setFromTriplets(tripvec.begin(), tripvec.end()); 

    // Ab = [0^T;
    //       1^T;
    //       -M]
    Eigen::SparseMatrix<zono_float> Ab (2+nV, n_polys);
    tripvec.clear();
    for (int i=0; i<n_polys; i++)
    {
        tripvec.emplace_back(1, i, one);
    }
    Eigen::SparseMatrix<zono_float> mM_sp = -M.sparseView();
    get_triplets_offset<zono_float>(mM_sp, tripvec, 2, 0);
    Ab.setFromTriplets(tripvec.begin(), tripvec.end());

    // b = [1;
    //      1;
    //      0]
    Eigen::Vector<zono_float, -1> b (2+nV);
    b.setZero();
    b(0) = 1;
    b(1) = 1;

    // return hybrid zonotope
    return std::make_unique<HybZono>(Gc, Gb, c, Ac, Ab, b, true, true);
}

std::unique_ptr<ConZono> vrep_2_conzono(const Eigen::Matrix<zono_float, -1, -1> &Vpoly)
{
    // dimensions
    const int n_dims = static_cast<int>(Vpoly.cols());
    const int n_verts = static_cast<int>(Vpoly.rows());

    // make generators
    const Eigen::SparseMatrix<zono_float> G = Vpoly.transpose().sparseView();
    Eigen::Vector<zono_float, -1> c (n_dims);
    c.setZero();

    // make constraints
    std::vector<Eigen::Triplet<zono_float>> tripvec;
    Eigen::SparseMatrix<zono_float> A (1, n_verts);
    for (int i=0; i<n_verts; i++)
    {
        tripvec.emplace_back(0, i, one);
    }
    A.setFromTriplets(tripvec.begin(), tripvec.end());
=======
        // Gb = [0]
        tripvec.clear();
        for (int i = n_dims; i < n_out; ++i)
        {
            tripvec.emplace_back(i, i - n_dims, one);
        }
        Eigen::SparseMatrix<zono_float> Gb(n_out, n_polys);
        Gb.setFromSortedTriplets(tripvec.begin(), tripvec.end());
>>>>>>> 30aea380

        // c = 0
        Eigen::Vector<zono_float, -1> c(n_out);
        c.setZero();

        // Ac = [1^T, 0^T;
        //       0^T, 0^T;
        //       I, diag[sum(M, 2)]]
        tripvec.clear();
        Eigen::SparseMatrix<zono_float> Ac(2 + nV, 2 * nV);
        Eigen::SparseMatrix<zono_float> I_nv(nV, nV);
        I_nv.setIdentity();
        for (int i = 0; i < nV; i++)
        {
            tripvec.emplace_back(0, i, one);
        }
        get_triplets_offset<zono_float>(I_nv, tripvec, 2, 0);
        Eigen::Vector<zono_float, -1> sum_M = M.rowwise().sum();
        for (int i = 0; i < nV; i++)
        {
            tripvec.emplace_back(2 + i, nV + i, sum_M(i));
        }
        Ac.setFromTriplets(tripvec.begin(), tripvec.end());

        // Ab = [0^T;
        //       1^T;
        //       -M]
        Eigen::SparseMatrix<zono_float> Ab(2 + nV, n_polys);
        tripvec.clear();
        for (int i = 0; i < n_polys; i++)
        {
            tripvec.emplace_back(1, i, one);
        }
        Eigen::SparseMatrix<zono_float> mM_sp = -M.sparseView();
        get_triplets_offset<zono_float>(mM_sp, tripvec, 2, 0);
        Ab.setFromTriplets(tripvec.begin(), tripvec.end());

        // b = [1;
        //      1;
        //      0]
        Eigen::Vector<zono_float, -1> b(2 + nV);
        b.setZero();
        b(0) = 1;
        b(1) = 1;

        // return hybrid zonotope
        return std::make_unique<HybZono>(Gc, Gb, c, Ac, Ab, b, true, true);
    }
<<<<<<< HEAD
    G.setFromTriplets(triplets.begin(), triplets.end());
=======
>>>>>>> 30aea380

    std::unique_ptr<ConZono> vrep_2_conzono(const Eigen::Matrix<zono_float, -1, -1>& Vpoly)
    {
        // dimensions
        const int n_dims = static_cast<int>(Vpoly.cols());
        const int n_verts = static_cast<int>(Vpoly.rows());

        // make generators
        const Eigen::SparseMatrix<zono_float> G = Vpoly.transpose().sparseView();
        Eigen::Vector<zono_float, -1> c(n_dims);
        c.setZero();

        // make constraints
        std::vector<Eigen::Triplet<zono_float>> tripvec;
        Eigen::SparseMatrix<zono_float> A(1, n_verts);
        for (int i = 0; i < n_verts; i++)
        {
            tripvec.emplace_back(0, i, one);
        }
        A.setFromTriplets(tripvec.begin(), tripvec.end());

        Eigen::Vector<zono_float, -1> b(1);
        b(0) = 1;

        // return conzono
        return std::make_unique<ConZono>(G, c, A, b, true);
    }


    std::unique_ptr<Zono> interval_2_zono(const Box& box)
    {
        // generator matrix
        std::vector<Eigen::Triplet<zono_float>> triplets;
        Eigen::SparseMatrix<zono_float> G(static_cast<Eigen::Index>(box.size()), static_cast<Eigen::Index>(box.size()));
        for (int i = 0; i < static_cast<int>(box.size()); i++)
        {
            triplets.emplace_back(i, i, box[i].width() / two);
        }
        G.setFromSortedTriplets(triplets.begin(), triplets.end());

        // center
        Eigen::Vector<zono_float, -1> c = box.center();

        // return zonotope
        return std::make_unique<Zono>(G, c, false);
    }


    std::unique_ptr<Zono> make_regular_zono_2D(const zono_float radius, const int n_sides, const bool outer_approx,
                                               const Eigen::Vector<zono_float, 2>& c)
    {
        // check number of sides
        if (n_sides % 2 != 0 || n_sides < 4)
        {
            throw std::invalid_argument("make_regular_zono_2D: number of sides must be even and >= 4.");
        }

        // check radius
        if (radius <= 0)
        {
            throw std::invalid_argument("make_regular_zono_2D: radius must be positive.");
        }

        // problem parameters
        const int n_gens = n_sides / 2;
        const zono_float dphi = pi / static_cast<zono_float>(n_gens);
        const zono_float R = outer_approx ? radius / std::cos(dphi / 2) : radius;

        // generator matrix
        const int n_gens_2 = n_gens / 2;
        zono_float phi = (static_cast<zono_float>(n_gens_2)) * dphi;
        const zono_float l_side = 2 * R * std::sin(dphi / 2);
        Eigen::Matrix<zono_float, -1, -1> G(2, n_gens);
        for (int i = 0; i < n_gens; i++)
        {
            G(0, i) = l_side * std::cos(phi);
            G(1, i) = l_side * std::sin(phi);
            phi -= dphi;
        }

        // return zonotope
        return std::make_unique<Zono>(p5 * G.sparseView(), c, false);
    }

    // convex relaxation
    std::unique_ptr<ConZono> HybZono::convex_relaxation() const
    {
        return std::make_unique<ConZono>(this->G, this->c, this->A, this->b, this->zero_one_form);
    }

    // bounding box
    Box HybZono::do_bounding_box(const OptSettings& settings, OptSolution* solution)
    {
        // if sharp, compute from convex relaxation
        if (this->sharp)
        {
            const auto Z_CR = this->convex_relaxation();
            return Z_CR->bounding_box(settings, solution);
        }

        // make sure dimension is at least 1
        if (this->n == 0)
        {
            throw std::invalid_argument("Bounding box: empty set");
        }

        // init search direction for bounding box
        Eigen::Vector<zono_float, -1> d(this->n);
        d.setZero();

        // declarations
        Box box(this->n); // init
        zono_float s_neg, s_pos;

        // build QP for ADMM
        const Eigen::SparseMatrix<zono_float> P(this->nG, this->nG);
        Eigen::Vector<zono_float, -1> q = -this->G.transpose() * d;

        // mixed-integer solution

        // get support in all box directions
        for (int i = 0; i < this->n; i++)
        {
            // negative direction

            // update QP
            d.setZero();
            d(i) = -1;
            q = -this->G.transpose() * d;

            // solve
            OptSolution sol = this->mi_opt(P, q, 0, this->A, this->b, settings);
            if (sol.infeasible)
                throw std::invalid_argument("Bounding box: Z is empty");
            else
                s_neg = -d.dot(this->G * sol.z + this->c);

            // positive direction

            // update QP
            d.setZero();
            d(i) = 1;
            q = -this->G.transpose() * d;

            // solve
            sol = this->mi_opt(P, q, 0, this->A, this->b, settings);
            if (sol.infeasible)
                throw std::invalid_argument("Bounding box: Z is empty");
            else
                s_pos = d.dot(this->G * sol.z + this->c);

            // store bounds
            box[i] = Interval(s_neg, s_pos);
        }

        return box;
    }

    zono_float HybZono::do_support(const Eigen::Vector<zono_float, -1>& d, const OptSettings& settings,
                                   OptSolution* solution)
    {
        // check dimensions
        if (this->n != d.size())
        {
            throw std::invalid_argument("Support: inconsistent dimensions.");
        }

        // if sharp, can solve as convex optimization problem
        if (this->sharp)
        {
            const auto Zc = this->convex_relaxation();
            return Zc->support(d, settings, solution);
        }

        // cost
        Eigen::SparseMatrix<zono_float> P(this->nG, this->nG);
        Eigen::Vector<zono_float, -1> q = -this->G.transpose() * d;

        // solve MIQP
        const OptSolution sol = this->mi_opt(P, q, 0, this->A, this->b, settings, solution);

        // check feasibility and return solution
        if (sol.infeasible) // Z is empty
            throw std::invalid_argument("Support: infeasible");
        else
            return d.dot(this->G * sol.z + this->c);
    }

    std::vector<ConZono> HybZono::get_leaves(const bool remove_redundancy, const OptSettings& settings,
                                             OptSolution* solution, const int n_leaves, const int contractor_iter) const
    {
        // allocate all threads to branch and bound
        OptSettings settings_get_leaves = settings;

        // get leaves as conzonos
        const std::vector<Eigen::Vector<zono_float, -1>> bin_leaves = this->get_bin_leaves(
            settings_get_leaves, solution, n_leaves);
        std::vector<ConZono> leaves;
        for (auto& xi_b : bin_leaves)
        {
            Eigen::Vector<zono_float, -1> cp = this->c + this->Gb * xi_b;
            Eigen::Vector<zono_float, -1> bp = this->b - this->Ab * xi_b;
            leaves.emplace_back(this->Gc, cp, this->Ac, bp, this->zero_one_form);
        }
        if (remove_redundancy)
        {
            for (auto& leaf : leaves)
            {
                leaf.remove_redundancy(contractor_iter);
            }
        }

        return leaves;
    }


    void ConZono::constraint_reduction()
    {
        // make sure there are constraints to remove
        if (this->nC == 0) return;

        // put set into [-1, 1] form
        if (this->zero_one_form) this->convert_form();

        // execute algorithm 1 from paper
        Eigen::Vector<zono_float, -1> x_lb(this->nG);
        Eigen::Vector<zono_float, -1> x_ub(this->nG);
        x_lb.setConstant(-1);
        x_ub.setConstant(1);
        Box E(x_lb, x_ub);
        x_lb.setConstant(-std::numeric_limits<zono_float>::infinity());
        x_ub.setConstant(std::numeric_limits<zono_float>::infinity());
        Box R(x_lb, x_ub);
        Eigen::SparseMatrix<zono_float, Eigen::RowMajor> A_rm = this->A;
        for (int i = 0; i < this->nC; ++i)
        {
            for (Eigen::SparseMatrix<zono_float, Eigen::RowMajor>::InnerIterator it_j(A_rm, i); it_j; ++it_j)
            {
                const zono_float a_ij = it_j.value();
                Interval y(this->b(i) / a_ij, this->b(i) / a_ij);
                for (Eigen::SparseMatrix<zono_float, Eigen::RowMajor>::InnerIterator it_k(A_rm, i); it_k; ++it_k)
                {
                    if (it_j.col() == it_k.col()) continue;
                    y = y - E[it_k.col()].to_interval() * (it_k.value() / a_ij);
                }
                R[it_j.col()].intersect_assign(R[it_j.col()], y.as_view());
                E[it_j.col()].intersect_assign(E[it_j.col()], R[it_j.col()]);
            }
        }

        // make sure conzono isn't empty (interval check)
        for (int j = 0; j < this->nG; ++j)
        {
            if (E[j].is_empty())
                throw std::runtime_error("ConZono constraint reduction: set is empty");
        }

        // build Q matrix
        Eigen::SparseMatrix<zono_float> Q(this->nG + this->nC, this->nG + this->nC);

        Eigen::SparseMatrix<zono_float> I_nG(this->nG, this->nG);
        I_nG.setIdentity();
        const Eigen::SparseMatrix<zono_float> Phi = this->G.transpose() * this->G + I_nG;

        std::vector<Eigen::Triplet<zono_float>> triplets;
        get_triplets_offset<zono_float>(Phi, triplets, 0, 0);
        get_triplets_offset<zono_float>(this->A, triplets, this->nG, 0);
        get_triplets_offset<zono_float>(this->A.transpose(), triplets, 0, this->nG);
        Q.setFromTriplets(triplets.begin(), triplets.end());

        // factorize Q
        Eigen::SimplicialLDLT<Eigen::SparseMatrix<zono_float>> Q_ldlt(Q);
        if (Q_ldlt.info() != Eigen::Success)
            throw std::runtime_error(
                "ConZono constraint reduction: Q matrix factorization failed, most likely A is not full row rank.");

        // get estimated Hausdorff error for eliminating each generator
        std::vector<std::pair<int, zono_float>> haus_vec; // (index, error)
        haus_vec.reserve(this->nG);
        auto shift_permute = [size=this->nG + this->nC + 1](const int start_index,
                                                            const int end_index) -> Eigen::PermutationMatrix<
            Eigen::Dynamic, Eigen::Dynamic>
        {
            assert(
                start_index >= 0 && end_index >= 0 && start_index < size && end_index < size && start_index <
                end_index);
            Eigen::PermutationMatrix<Eigen::Dynamic, Eigen::Dynamic> P(size);
            for (int i = 0; i < start_index; ++i)
            {
                P.indices()[i] = i;
            }
            P.indices()[start_index] = end_index;
            for (int i = start_index + 1; i <= end_index; ++i)
            {
                P.indices()[i] = i - 1;
            }
            for (int i = end_index + 1; i < size; ++i)
            {
                P.indices()[i] = i;
            }
            return P;
        };
        Eigen::Vector<zono_float, -1> e_j(this->nG + this->nC);
        for (int j = 0; j < this->nG; ++j)
        {
            // get r_j
            const zono_float r_j = std::max<zono_float>(
                zero, std::max<zono_float>(std::abs(R[j].to_interval().lb), std::abs(R[j].to_interval().ub)) - one);
            if (r_j < zono_eps)
            {
                haus_vec.emplace_back(j, zero);
                continue;
            }

            // linear system matrix
            e_j.setZero();
            e_j(j) = 1;
            const Eigen::Vector<zono_float, -1> Qinv_e_j = Q_ldlt.solve(e_j);

            triplets.clear();
            for (int i = 0; i < this->nG + this->nC; ++i)
            {
                triplets.emplace_back(i, i, one);
                if (i == j)
                {
                    triplets.emplace_back(this->nG + this->nC, j, one); // extra row for e_j^T
                }
            }
            for (int i = 0; i < this->nG + this->nC; ++i)
            {
                triplets.emplace_back(i, this->nG + this->nC, Qinv_e_j(i));
            }
            Eigen::SparseMatrix<zono_float> M(this->nG + this->nC + 1, this->nG + this->nC + 1);
            M.setFromSortedTriplets(triplets.begin(), triplets.end());

            // RHS for linear system
            Eigen::Vector<zono_float, -1> rhs(this->nG + this->nC + 1);
            rhs.setZero();
            rhs(this->nG + this->nC) = r_j;

            // permutation matrices to make system upper triangular
            const auto P_R = shift_permute(j, this->nG + this->nC);
            const auto P_L = shift_permute(j, this->nG + this->nC - 1);

            // solve linear system in permuted space
            const Eigen::SparseMatrix<zono_float> M_perm = P_L * M * P_R.inverse();
            const Eigen::Vector<zono_float, -1> rhs_perm = P_L * rhs;
            const Eigen::Vector<zono_float, -1> y_perm = M_perm.triangularView<Eigen::Upper>().solve(rhs_perm);
            const Eigen::Vector<zono_float, -1> y = P_R * y_perm;

            // get Hausdorff distance estimate
            const Eigen::Vector<zono_float, -1> d = y.segment(0, this->nG);
            const zono_float haus_j = (this->G * d).norm() + d.norm();
            haus_vec.emplace_back(j, haus_j);
        }

        // sort by Hausdorff error
        std::sort(haus_vec.begin(), haus_vec.end(), [](const auto& a, const auto& b) { return a.second < b.second; });

        Eigen::SparseMatrix<zono_float> Ea(this->nG, this->nC); // init
        int gen_remove = -1;
        int cons_remove = -1;
        for (const auto& [j, err] : haus_vec)
        {
            // loop through column k of A to find a constraint to remove
            for (Eigen::SparseMatrix<zono_float>::InnerIterator it(this->A, j); it; ++it)
            {
                if (std::abs(it.value()) > zono_eps)
                {
                    triplets.emplace_back(j, static_cast<int>(it.row()), one / it.value());
                    Ea.insert(j, it.row()) = 1 / it.value();
                    gen_remove = j;
                    cons_remove = static_cast<int>(it.row());
                    break;
                }
            }

            // check if done
            if (gen_remove != -1 && cons_remove != -1)
                break;
        }
        if (gen_remove == -1 || cons_remove == -1)
            throw std::runtime_error("ConZono: constraint reduction cannot find valid constraint to remove");

        // apply algorithm from Scott paper
        const Eigen::SparseMatrix<zono_float> Lambda_G = G * Ea;
        const Eigen::SparseMatrix<zono_float> Lambda_A = A * Ea;
        Eigen::SparseMatrix<zono_float> Gp = this->G - Lambda_G * this->A;
        Eigen::Vector<zono_float, -1> cp = this->c + Lambda_G * this->b;
        Eigen::SparseMatrix<zono_float> Ap = this->A - Lambda_A * this->A;
        Eigen::Vector<zono_float, -1> bp = this->b - Lambda_A * this->b;

        // generator removal matrix
        triplets.clear();
        for (int j = 0; j < gen_remove; ++j)
        {
            triplets.emplace_back(j, j, one);
        }
        for (int j = gen_remove + 1; j < this->nG; ++j)
        {
            triplets.emplace_back(j, j - 1, one);
        }
        Eigen::SparseMatrix<zono_float> dG(this->nG, this->nG - 1);
        dG.setFromSortedTriplets(triplets.begin(), triplets.end());

        // constraint removal matrix
        triplets.clear();
        for (int i = 0; i < cons_remove; ++i)
        {
            triplets.emplace_back(i, i, one);
        }
        for (int i = cons_remove + 1; i < this->nC; ++i)
        {
            triplets.emplace_back(i - 1, i, one);
        }
<<<<<<< HEAD
        Eigen::SparseMatrix<zono_float> M (this->nG + this->nC + 1, this->nG + this->nC + 1);
        M.setFromTriplets(triplets.begin(), triplets.end());

        // RHS for linear system
        Eigen::Vector<zono_float, -1> rhs (this->nG + this->nC + 1);
        rhs.setZero();
        rhs(this->nG + this->nC) = r_j;

        // permutation matrices to make system upper triangular
        const auto P_R = shift_permute(j, this->nG + this->nC);
        const auto P_L = shift_permute(j, this->nG + this->nC - 1);
=======
        Eigen::SparseMatrix<zono_float> dA(this->nC - 1, this->nC);
        dA.setFromSortedTriplets(triplets.begin(), triplets.end());
>>>>>>> 30aea380

        // update
        this->set(Gp * dG, cp, dA * Ap * dG, dA * bp, false);
    }

    std::unique_ptr<Zono> ConZono::to_zono_approx() const
    {
        // check for case that there are no constraints
        if (this->nG == 0)
        {
            return std::make_unique<Point>(this->c);
        }
        if (this->nC == 0)
        {
            return std::make_unique<Zono>(this->G, this->c, this->zero_one_form);
        }

<<<<<<< HEAD
        // check if done
        if (gen_remove != -1 && cons_remove != -1)
            break;
    }
    if (gen_remove == -1 || cons_remove == -1)
        throw std::runtime_error("ConZono: constraint reduction cannot find valid constraint to remove");

    // apply algorithm from Scott paper
    const Eigen::SparseMatrix<zono_float> Lambda_G = G*Ea;
    const Eigen::SparseMatrix<zono_float> Lambda_A = A*Ea;
    Eigen::SparseMatrix<zono_float> Gp = this->G - Lambda_G*this->A;
    Eigen::Vector<zono_float, -1> cp = this->c + Lambda_G*this->b;
    Eigen::SparseMatrix<zono_float> Ap = this->A - Lambda_A*this->A;
    Eigen::Vector<zono_float, -1> bp = this->b - Lambda_A*this->b;

    // generator removal matrix
    triplets.clear();
    for (int j=0; j<gen_remove; ++j)
    {
        triplets.emplace_back(j, j, one);
    }
    for (int j=gen_remove+1; j<this->nG; ++j)
    {
        triplets.emplace_back(j, j-1, one);
    }
    Eigen::SparseMatrix<zono_float> dG (this->nG, this->nG - 1);
    dG.setFromTriplets(triplets.begin(), triplets.end());

    // constraint removal matrix
    triplets.clear();
    for (int i=0; i<cons_remove; ++i)
    {
        triplets.emplace_back(i, i, one);
    }
    for (int i=cons_remove+1; i<this->nC; ++i)
    {
        triplets.emplace_back(i-1, i, one);
    }
    Eigen::SparseMatrix<zono_float> dA (this->nC - 1, this->nC);
    dA.setFromTriplets(triplets.begin(), triplets.end());
=======
        // compute SVD of A
        const Eigen::BDCSVD<Eigen::Matrix<zono_float, -1, -1>, Eigen::ComputeFullV | Eigen::ComputeFullU> svd(
            this->A.toDense());
        const Eigen::Vector<zono_float, -1>& sin_vals = svd.singularValues();

        const int n = this->nG;
        const int r = static_cast<int>(svd.rank());
        const int d = n - r;
        const Eigen::Matrix<zono_float, -1, -1> Vr = svd.matrixV().block(0, 0, n, r);
        const Eigen::Matrix<zono_float, -1, -1> Vd = svd.matrixV().block(0, r, n, d);
>>>>>>> 30aea380

        // get xi_tilde_r
        const Eigen::Vector<zono_float, -1> b_tilde = svd.matrixU().transpose() * this->b;
        const Eigen::Vector<zono_float, -1> xi_tilde_r = b_tilde.segment(0, r).array() / sin_vals.segment(0, r).array();

        // build bounding zonotope
        const Eigen::SparseMatrix<zono_float> Vd_VdT_sp = (Vd * Vd.transpose()).sparseView();
        const Eigen::SparseMatrix<zono_float> G_zono = this->G * Vd_VdT_sp;
        const Eigen::Vector<zono_float, -1> c_zono = this->c + this->G * (Vr * xi_tilde_r);
        return std::make_unique<Zono>(G_zono, c_zono, this->zero_one_form);
    }
<<<<<<< HEAD

    // compute SVD of A
    const Eigen::BDCSVD<Eigen::Matrix<zono_float, -1, -1>> svd (this->A.toDense(), Eigen::ComputeFullV | Eigen::ComputeFullU);
    const Eigen::Vector<zono_float, -1>& sin_vals = svd.singularValues();

    const int n = this->nG;
    const int r = static_cast<int>(svd.rank());
    const int d = n-r;
    const Eigen::Matrix<zono_float, -1, -1> Vr = svd.matrixV().block(0, 0, n, r);
    const Eigen::Matrix<zono_float, -1, -1> Vd = svd.matrixV().block(0, r, n, d);

    // get xi_tilde_r
    const Eigen::Vector<zono_float, -1> b_tilde = svd.matrixU().transpose()*this->b;
    const Eigen::Vector<zono_float, -1> xi_tilde_r = b_tilde.segment(0, r).array() / sin_vals.segment(0, r).array();

    // build bounding zonotope
    const Eigen::SparseMatrix<zono_float> Vd_VdT_sp = (Vd*Vd.transpose()).sparseView();
    const Eigen::SparseMatrix<zono_float> G_zono = this->G*Vd_VdT_sp;
    const Eigen::Vector<zono_float, -1> c_zono = this->c + this->G*(Vr*xi_tilde_r);
    return std::make_unique<Zono>(G_zono, c_zono, this->zero_one_form);
}

=======
>>>>>>> 30aea380
} // namespace ZonoOpt<|MERGE_RESOLUTION|>--- conflicted
+++ resolved
@@ -285,11 +285,6 @@
                 throw std::invalid_argument("Intersection over dims: invalid dimension.");
             }
         }
-<<<<<<< HEAD
-        Eigen::SparseMatrix<zono_float> D (Z1.nG, Z1.nG);
-        D.setFromTriplets(triplets.begin(), triplets.end());
-=======
->>>>>>> 30aea380
 
         // build projection matrix
         Eigen::SparseMatrix<zono_float> R(static_cast<Eigen::Index>(dims.size()), static_cast<Eigen::Index>(Z1.n));
@@ -493,22 +488,22 @@
                 M = GA1.transpose() * ldlt_sol;
             }
 
-            std::vector<Eigen::Triplet<zono_float>> triplets;
-            triplets.reserve(Z1.nG);
-            Eigen::Vector<zono_float, -1> e(Z1.nG);
-            for (int i = 0; i < Z1.nG; ++i)
-            {
-                e.setZero();
-                e(i) = 1.0;
-                const zono_float d = 1 - (e.transpose() * M).cwiseAbs().sum();
-                if (d < 0)
-                {
-                    return std::make_unique<EmptySet>(Z1.n);
-                }
-                triplets.emplace_back(i, i, d);
-            }
-            Eigen::SparseMatrix<zono_float> D(Z1.nG, Z1.nG);
-            D.setFromSortedTriplets(triplets.begin(), triplets.end());
+        std::vector<Eigen::Triplet<zono_float>> triplets;
+        triplets.reserve(Z1.nG);
+        Eigen::Vector<zono_float, -1> e (Z1.nG);
+        for (int i=0; i < Z1.nG; ++i)
+        {
+            e.setZero();
+            e(i) = 1.0;
+            const zono_float d = 1-(e.transpose()*M).cwiseAbs().sum();
+            if (d < 0)
+            {
+                return std::make_unique<EmptySet>(Z1.n);
+            }
+            triplets.emplace_back(i, i, d);
+        }
+        Eigen::SparseMatrix<zono_float> D (Z1.nG, Z1.nG);
+        D.setFromTriplets(triplets.begin(), triplets.end());
 
             return std::make_unique<ConZono>(Z1.G * D, Z1.c - Z2_zono.c, Z1.A * D, Z1.b, false);
         }
@@ -1503,7 +1498,6 @@
         Eigen::SparseMatrix<zono_float> Gc = V.sparseView();
         Gc.conservativeResize(n_out, 2 * nV);
 
-<<<<<<< HEAD
     // Gb = [0]
     tripvec.clear();
     for (int i=n_dims; i<n_out; ++i)
@@ -1512,84 +1506,6 @@
     }
     Eigen::SparseMatrix<zono_float> Gb (n_out, n_polys);
     Gb.setFromTriplets(tripvec.begin(), tripvec.end());
-
-    // c = 0
-    Eigen::Vector<zono_float, -1> c (n_out);
-    c.setZero();
-
-    // Ac = [1^T, 0^T;
-    //       0^T, 0^T;
-    //       I, diag[sum(M, 2)]]
-    tripvec.clear();
-    Eigen::SparseMatrix<zono_float> Ac (2+nV, 2*nV);
-    Eigen::SparseMatrix<zono_float> I_nv (nV, nV);
-    I_nv.setIdentity();
-    for (int i=0; i<nV; i++)
-    {
-        tripvec.emplace_back(0, i, one);
-    }
-    get_triplets_offset<zono_float>(I_nv, tripvec, 2, 0);
-    Eigen::Vector<zono_float, -1> sum_M = M.rowwise().sum();
-    for (int i=0; i<nV; i++)
-    {
-        tripvec.emplace_back(2+i, nV+i, sum_M(i));
-    }
-    Ac.setFromTriplets(tripvec.begin(), tripvec.end()); 
-
-    // Ab = [0^T;
-    //       1^T;
-    //       -M]
-    Eigen::SparseMatrix<zono_float> Ab (2+nV, n_polys);
-    tripvec.clear();
-    for (int i=0; i<n_polys; i++)
-    {
-        tripvec.emplace_back(1, i, one);
-    }
-    Eigen::SparseMatrix<zono_float> mM_sp = -M.sparseView();
-    get_triplets_offset<zono_float>(mM_sp, tripvec, 2, 0);
-    Ab.setFromTriplets(tripvec.begin(), tripvec.end());
-
-    // b = [1;
-    //      1;
-    //      0]
-    Eigen::Vector<zono_float, -1> b (2+nV);
-    b.setZero();
-    b(0) = 1;
-    b(1) = 1;
-
-    // return hybrid zonotope
-    return std::make_unique<HybZono>(Gc, Gb, c, Ac, Ab, b, true, true);
-}
-
-std::unique_ptr<ConZono> vrep_2_conzono(const Eigen::Matrix<zono_float, -1, -1> &Vpoly)
-{
-    // dimensions
-    const int n_dims = static_cast<int>(Vpoly.cols());
-    const int n_verts = static_cast<int>(Vpoly.rows());
-
-    // make generators
-    const Eigen::SparseMatrix<zono_float> G = Vpoly.transpose().sparseView();
-    Eigen::Vector<zono_float, -1> c (n_dims);
-    c.setZero();
-
-    // make constraints
-    std::vector<Eigen::Triplet<zono_float>> tripvec;
-    Eigen::SparseMatrix<zono_float> A (1, n_verts);
-    for (int i=0; i<n_verts; i++)
-    {
-        tripvec.emplace_back(0, i, one);
-    }
-    A.setFromTriplets(tripvec.begin(), tripvec.end());
-=======
-        // Gb = [0]
-        tripvec.clear();
-        for (int i = n_dims; i < n_out; ++i)
-        {
-            tripvec.emplace_back(i, i - n_dims, one);
-        }
-        Eigen::SparseMatrix<zono_float> Gb(n_out, n_polys);
-        Gb.setFromSortedTriplets(tripvec.begin(), tripvec.end());
->>>>>>> 30aea380
 
         // c = 0
         Eigen::Vector<zono_float, -1> c(n_out);
@@ -1638,10 +1554,6 @@
         // return hybrid zonotope
         return std::make_unique<HybZono>(Gc, Gb, c, Ac, Ab, b, true, true);
     }
-<<<<<<< HEAD
-    G.setFromTriplets(triplets.begin(), triplets.end());
-=======
->>>>>>> 30aea380
 
     std::unique_ptr<ConZono> vrep_2_conzono(const Eigen::Matrix<zono_float, -1, -1>& Vpoly)
     {
@@ -1671,16 +1583,16 @@
     }
 
 
-    std::unique_ptr<Zono> interval_2_zono(const Box& box)
-    {
-        // generator matrix
-        std::vector<Eigen::Triplet<zono_float>> triplets;
-        Eigen::SparseMatrix<zono_float> G(static_cast<Eigen::Index>(box.size()), static_cast<Eigen::Index>(box.size()));
-        for (int i = 0; i < static_cast<int>(box.size()); i++)
-        {
-            triplets.emplace_back(i, i, box[i].width() / two);
-        }
-        G.setFromSortedTriplets(triplets.begin(), triplets.end());
+std::unique_ptr<Zono> interval_2_zono(const Box& box)
+{
+    // generator matrix
+    std::vector<Eigen::Triplet<zono_float>> triplets;
+    Eigen::SparseMatrix<zono_float> G (static_cast<Eigen::Index>(box.size()), static_cast<Eigen::Index>(box.size()));
+    for (int i=0; i<static_cast<int>(box.size()); i++)
+    {
+        triplets.emplace_back(i, i, box[i].width()/two);
+    }
+    G.setFromTriplets(triplets.begin(), triplets.end());
 
         // center
         Eigen::Vector<zono_float, -1> c = box.center();
@@ -1961,21 +1873,21 @@
             e_j(j) = 1;
             const Eigen::Vector<zono_float, -1> Qinv_e_j = Q_ldlt.solve(e_j);
 
-            triplets.clear();
-            for (int i = 0; i < this->nG + this->nC; ++i)
-            {
-                triplets.emplace_back(i, i, one);
-                if (i == j)
-                {
-                    triplets.emplace_back(this->nG + this->nC, j, one); // extra row for e_j^T
-                }
-            }
-            for (int i = 0; i < this->nG + this->nC; ++i)
-            {
-                triplets.emplace_back(i, this->nG + this->nC, Qinv_e_j(i));
-            }
-            Eigen::SparseMatrix<zono_float> M(this->nG + this->nC + 1, this->nG + this->nC + 1);
-            M.setFromSortedTriplets(triplets.begin(), triplets.end());
+        triplets.clear();
+        for (int i=0; i<this->nG + this->nC; ++i)
+        {
+            triplets.emplace_back(i, i, one);
+            if (i == j)
+            {
+                triplets.emplace_back(this->nG + this->nC, j, one); // extra row for e_j^T
+            }
+        }
+        for (int i=0; i<this->nG + this->nC; ++i)
+        {
+            triplets.emplace_back(i, this->nG + this->nC, Qinv_e_j(i));
+        }
+        Eigen::SparseMatrix<zono_float> M (this->nG + this->nC + 1, this->nG + this->nC + 1);
+        M.setFromTriplets(triplets.begin(), triplets.end());
 
             // RHS for linear system
             Eigen::Vector<zono_float, -1> rhs(this->nG + this->nC + 1);
@@ -2034,78 +1946,6 @@
         Eigen::SparseMatrix<zono_float> Ap = this->A - Lambda_A * this->A;
         Eigen::Vector<zono_float, -1> bp = this->b - Lambda_A * this->b;
 
-        // generator removal matrix
-        triplets.clear();
-        for (int j = 0; j < gen_remove; ++j)
-        {
-            triplets.emplace_back(j, j, one);
-        }
-        for (int j = gen_remove + 1; j < this->nG; ++j)
-        {
-            triplets.emplace_back(j, j - 1, one);
-        }
-        Eigen::SparseMatrix<zono_float> dG(this->nG, this->nG - 1);
-        dG.setFromSortedTriplets(triplets.begin(), triplets.end());
-
-        // constraint removal matrix
-        triplets.clear();
-        for (int i = 0; i < cons_remove; ++i)
-        {
-            triplets.emplace_back(i, i, one);
-        }
-        for (int i = cons_remove + 1; i < this->nC; ++i)
-        {
-            triplets.emplace_back(i - 1, i, one);
-        }
-<<<<<<< HEAD
-        Eigen::SparseMatrix<zono_float> M (this->nG + this->nC + 1, this->nG + this->nC + 1);
-        M.setFromTriplets(triplets.begin(), triplets.end());
-
-        // RHS for linear system
-        Eigen::Vector<zono_float, -1> rhs (this->nG + this->nC + 1);
-        rhs.setZero();
-        rhs(this->nG + this->nC) = r_j;
-
-        // permutation matrices to make system upper triangular
-        const auto P_R = shift_permute(j, this->nG + this->nC);
-        const auto P_L = shift_permute(j, this->nG + this->nC - 1);
-=======
-        Eigen::SparseMatrix<zono_float> dA(this->nC - 1, this->nC);
-        dA.setFromSortedTriplets(triplets.begin(), triplets.end());
->>>>>>> 30aea380
-
-        // update
-        this->set(Gp * dG, cp, dA * Ap * dG, dA * bp, false);
-    }
-
-    std::unique_ptr<Zono> ConZono::to_zono_approx() const
-    {
-        // check for case that there are no constraints
-        if (this->nG == 0)
-        {
-            return std::make_unique<Point>(this->c);
-        }
-        if (this->nC == 0)
-        {
-            return std::make_unique<Zono>(this->G, this->c, this->zero_one_form);
-        }
-
-<<<<<<< HEAD
-        // check if done
-        if (gen_remove != -1 && cons_remove != -1)
-            break;
-    }
-    if (gen_remove == -1 || cons_remove == -1)
-        throw std::runtime_error("ConZono: constraint reduction cannot find valid constraint to remove");
-
-    // apply algorithm from Scott paper
-    const Eigen::SparseMatrix<zono_float> Lambda_G = G*Ea;
-    const Eigen::SparseMatrix<zono_float> Lambda_A = A*Ea;
-    Eigen::SparseMatrix<zono_float> Gp = this->G - Lambda_G*this->A;
-    Eigen::Vector<zono_float, -1> cp = this->c + Lambda_G*this->b;
-    Eigen::SparseMatrix<zono_float> Ap = this->A - Lambda_A*this->A;
-    Eigen::Vector<zono_float, -1> bp = this->b - Lambda_A*this->b;
-
     // generator removal matrix
     triplets.clear();
     for (int j=0; j<gen_remove; ++j)
@@ -2131,18 +1971,32 @@
     }
     Eigen::SparseMatrix<zono_float> dA (this->nC - 1, this->nC);
     dA.setFromTriplets(triplets.begin(), triplets.end());
-=======
-        // compute SVD of A
-        const Eigen::BDCSVD<Eigen::Matrix<zono_float, -1, -1>, Eigen::ComputeFullV | Eigen::ComputeFullU> svd(
-            this->A.toDense());
-        const Eigen::Vector<zono_float, -1>& sin_vals = svd.singularValues();
+
+        // update
+        this->set(Gp * dG, cp, dA * Ap * dG, dA * bp, false);
+    }
+
+    std::unique_ptr<Zono> ConZono::to_zono_approx() const
+    {
+        // check for case that there are no constraints
+        if (this->nG == 0)
+        {
+            return std::make_unique<Point>(this->c);
+        }
+        if (this->nC == 0)
+        {
+            return std::make_unique<Zono>(this->G, this->c, this->zero_one_form);
+        }
+
+    // compute SVD of A
+    const Eigen::BDCSVD<Eigen::Matrix<zono_float, -1, -1>> svd (this->A.toDense(), Eigen::ComputeFullV | Eigen::ComputeFullU);
+    const Eigen::Vector<zono_float, -1>& sin_vals = svd.singularValues();
 
         const int n = this->nG;
         const int r = static_cast<int>(svd.rank());
         const int d = n - r;
         const Eigen::Matrix<zono_float, -1, -1> Vr = svd.matrixV().block(0, 0, n, r);
         const Eigen::Matrix<zono_float, -1, -1> Vd = svd.matrixV().block(0, r, n, d);
->>>>>>> 30aea380
 
         // get xi_tilde_r
         const Eigen::Vector<zono_float, -1> b_tilde = svd.matrixU().transpose() * this->b;
@@ -2154,29 +2008,4 @@
         const Eigen::Vector<zono_float, -1> c_zono = this->c + this->G * (Vr * xi_tilde_r);
         return std::make_unique<Zono>(G_zono, c_zono, this->zero_one_form);
     }
-<<<<<<< HEAD
-
-    // compute SVD of A
-    const Eigen::BDCSVD<Eigen::Matrix<zono_float, -1, -1>> svd (this->A.toDense(), Eigen::ComputeFullV | Eigen::ComputeFullU);
-    const Eigen::Vector<zono_float, -1>& sin_vals = svd.singularValues();
-
-    const int n = this->nG;
-    const int r = static_cast<int>(svd.rank());
-    const int d = n-r;
-    const Eigen::Matrix<zono_float, -1, -1> Vr = svd.matrixV().block(0, 0, n, r);
-    const Eigen::Matrix<zono_float, -1, -1> Vd = svd.matrixV().block(0, r, n, d);
-
-    // get xi_tilde_r
-    const Eigen::Vector<zono_float, -1> b_tilde = svd.matrixU().transpose()*this->b;
-    const Eigen::Vector<zono_float, -1> xi_tilde_r = b_tilde.segment(0, r).array() / sin_vals.segment(0, r).array();
-
-    // build bounding zonotope
-    const Eigen::SparseMatrix<zono_float> Vd_VdT_sp = (Vd*Vd.transpose()).sparseView();
-    const Eigen::SparseMatrix<zono_float> G_zono = this->G*Vd_VdT_sp;
-    const Eigen::Vector<zono_float, -1> c_zono = this->c + this->G*(Vr*xi_tilde_r);
-    return std::make_unique<Zono>(G_zono, c_zono, this->zero_one_form);
-}
-
-=======
->>>>>>> 30aea380
 } // namespace ZonoOpt